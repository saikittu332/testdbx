#!/usr/bin/env python3
"""
GitHub AI Agent - Autonomous repository updater

This script:
1. Clones a GitHub repository
2. Makes programmatic changes to the codebase
3. Commits the changes
4. Creates a pull request to the main branch
"""

import os
import sys
import tempfile
import subprocess
from github import Github
import logging

# Configure logging
logging.basicConfig(level=logging.INFO, format='%(asctime)s - %(levelname)s - %(message)s')
logger = logging.getLogger(__name__)

class GitHubAIAgent:
    def __init__(self, github_token, repo_url, branch_name="ai-automated-update"):
        """
        Initialize the GitHub AI Agent
        
        Args:
            github_token: Personal Access Token with repo permissions
            repo_url: GitHub repository URL (format: 'owner/repo')
            branch_name: Name for the new branch
        """
        self.github_token = github_token
        self.repo_url = repo_url
        self.branch_name = branch_name
        self.github_client = Github(github_token)
        self.temp_dir = tempfile.mkdtemp()
        logger.info(f"Working directory: {self.temp_dir}")
        
    def clone_repository(self):
        """Clone the repository to a temporary directory"""
        logger.info(f"Cloning repository: {self.repo_url}")
        clone_url = f"https://{self.github_token}@github.com/{self.repo_url}.git"
        subprocess.run(["git", "clone", clone_url, self.temp_dir], check=True)
        os.chdir(self.temp_dir)
        
    def create_branch(self):
        """Create a new branch for the changes"""
        logger.info(f"Creating branch: {self.branch_name}")
        subprocess.run(["git", "checkout", "-b", self.branch_name], check=True)
        
    def make_changes(self):
        """
        Make changes to the repository files
        Override this method in subclasses to implement specific changes
        """
        # Example: Update dependency version in package.json
        logger.info("Making changes to the repository")
        if os.path.exists("package.json"):
            self._update_package_json()
        elif os.path.exists("requirements.txt"):
            self._update_requirements_txt()
        else:
            # Fallback: Create or update a README file
            self._update_readme()
            
    def _update_package_json(self):
        """Update dependency versions in package.json"""
        import json
        
        with open("package.json", "r") as f:
            package_data = json.load(f)
        
        # Example: Update a dependency to latest version
        if "dependencies" in package_data:
            if "lodash" in package_data["dependencies"]:
                package_data["dependencies"]["lodash"] = "^4.17.21"  # Example update
                
        with open("package.json", "w") as f:
            json.dump(package_data, f, indent=2)
            
    def _update_requirements_txt(self):
        """Update Python dependencies in requirements.txt"""
        with open("requirements.txt", "r") as f:
            requirements = f.readlines()
            
        updated_requirements = []
        for req in requirements:
            # Example: Update requests package to a specific version
            if req.startswith("requests"):
                updated_requirements.append("requests>=2.31.0\n")
            else:
                updated_requirements.append(req)
                
        with open("requirements.txt", "w") as f:
            f.writelines(updated_requirements)
    
    def _update_readme(self):
        """Create or update README.md file"""
        readme_path = "README.md"
        
        if os.path.exists(readme_path):
            with open(readme_path, "r") as f:
                content = f.read()
            
            # Add a badge or note at the top of the README
            updated_content = "[![Automated Updates](https://img.shields.io/badge/Automated-Updates-blue)]()\n\n" + content
            
            with open(readme_path, "w") as f:
                f.write(updated_content)
        else:
            # Create a simple README if none exists
            with open(readme_path, "w") as f:
                f.write("# Repository\n\nThis repository is maintained with automated updates.\n")
    
    def commit_changes(self, commit_message="Automated update by AI agent"):
        """Commit the changes to the new branch"""
        logger.info("Committing changes")
        subprocess.run(["git", "add", "."], check=True)
        subprocess.run(["git", "commit", "-m", commit_message], check=True)
        
    def push_changes(self):
        """Push the changes to GitHub"""
        logger.info(f"Pushing branch: {self.branch_name}")
        subprocess.run(["git", "push", "-u", "origin", self.branch_name], check=True)
        
    def create_pull_request(self, title=None, body=None):
        """Create a pull request from the new branch to main"""
        if title is None:
            title = "Automated updates by AI agent"
        if body is None:
            body = """
This PR was created automatically by the AI Agent.

Changes include:
- Updated dependencies
- Code formatting improvements
- Documentation updates

Please review the changes and merge if appropriate.
"""
        
        logger.info("Creating pull request")
        repo = self.github_client.get_repo(self.repo_url)
        base_branch = "main"  # or 'master' depending on the repository
        
        try:
            pr = repo.create_pull(
                title=title,
                body=body,
                base=base_branch,
                head=self.branch_name
            )
            logger.info(f"Pull request created successfully: {pr.html_url}")
            return pr.html_url
        except Exception as e:
            logger.error(f"Failed to create pull request: {str(e)}")
            return None
        
    def run(self):
        """Execute the full workflow"""
        try:
            self.clone_repository()
            self.create_branch()
            self.make_changes()
            self.commit_changes()
            self.push_changes()
            pr_url = self.create_pull_request()
            return pr_url
        except Exception as e:
            logger.error(f"Error in AI agent workflow: {str(e)}")
            return None
        finally:
            # Clean up temp directory
            logger.info(f"Cleaning up temporary directory: {self.temp_dir}")
            subprocess.run(["rm", "-rf", self.temp_dir], check=True)


# Example advanced agent class that performs specific code improvements
class CodeImprovementAgent(GitHubAIAgent):
    def make_changes(self):
        """Make specific code improvements"""
        logger.info("Analyzing code and making improvements")
        
        # Look for Python files to improve
        python_files = []
        for root, _, files in os.walk("."):
            for file in files:
                if file.endswith(".py"):
                    python_files.append(os.path.join(root, file))
        
        if python_files:
            self._improve_python_files(python_files)
        else:
            # Fallback to base class behavior
            super().make_changes()
    
    def _improve_python_files(self, python_files):
        """Apply automated improvements to Python files"""
        # Example: Sort imports using isort
        try:
            import isort
            for file_path in python_files:
                logger.info(f"Sorting imports in {file_path}")
                isort.file(file_path)
        except ImportError:
            logger.warning("isort not installed, skipping import sorting")
        
        # Example: Format code using black
        try:
            import black
            for file_path in python_files:
                logger.info(f"Formatting {file_path} with black")
                subprocess.run(["black", file_path], check=False)
        except (ImportError, FileNotFoundError):
            logger.warning("black not installed, skipping code formatting")


def main():
    """Main entry point"""
    # Configuration should come from environment variables for security
    github_token = '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'
<<<<<<< HEAD
    repo_url = 'https://github.com/saikittu332/testdbx'
=======
    repo_url = 'saikittu332/testdbx.git'
>>>>>>> becd3076
    
    if not github_token:
        logger.error("GitHub token not provided. Set the GITHUB_TOKEN environment variable.")
        sys.exit(1)
    
    # Create and run the agent
    agent = CodeImprovementAgent(github_token, repo_url)
    pr_url = agent.run()
    
    if pr_url:
        logger.info(f"Success! Pull request created: {pr_url}")
        sys.exit(0)
    else:
        logger.error("Failed to create pull request")
        sys.exit(1)


if __name__ == "__main__":
    main()<|MERGE_RESOLUTION|>--- conflicted
+++ resolved
@@ -220,11 +220,7 @@
     """Main entry point"""
     # Configuration should come from environment variables for security
     github_token = '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'
-<<<<<<< HEAD
-    repo_url = 'https://github.com/saikittu332/testdbx'
-=======
     repo_url = 'saikittu332/testdbx.git'
->>>>>>> becd3076
     
     if not github_token:
         logger.error("GitHub token not provided. Set the GITHUB_TOKEN environment variable.")
